--- conflicted
+++ resolved
@@ -1,7 +1,5 @@
 # structure-based-admet-prediction
 
-<<<<<<< HEAD
-=======
 The goal of this project is to apply machine learning to [Structural Interation Fingerprints](https://prolif.readthedocs.io/en/stable/) (or SIFt's in short) in order to predict those ADME properties of chemical compounds which depend heavily on interactions with some particular receptors. Here we focus on three examples:
 - predicting ligand metabolism based on interactions with [CYP2C8](https://www.rcsb.org/structure/2NNI)
 - predicting ligand matebolism based on interactions with [CYP2C9](https://www.rcsb.org/structure/4NZ2)
@@ -10,20 +8,12 @@
 This repository contains code transforming the pair (``.sdf`` file with ligands, ``.pdb`` file with receptor) into structural interaction fingerprints, which can be used as input for machine learning models. This involves performing molecular docking via [smina](https://github.com/mwojcikowski/smina). Furthermore, example machine learning models were implemented and compared in the form of Jupyter Notebooks.
 
 ## Development
->>>>>>> 8eda5f18
 ### Requirements
-
 * `conda` https://docs.conda.io/en/latest/
 
 ### Environment
-
 * Create new Conda environment `conda env create -f environment.yml `
 * Run `conda activate structure-based-admet-prediction`
-<<<<<<< HEAD
-
-### Usage
-
-=======
 * Run `pip install -r requirements.txt`
 
 ### Usage
@@ -65,7 +55,6 @@
 
 A command-line tool, ``sbap``, is available on the branch``cli-predict``.
 
->>>>>>> 8eda5f18
 Supported CLI commands:
 
 * `dock` Ligand docking
